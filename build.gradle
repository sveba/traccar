--- conflicted
+++ resolved
@@ -76,12 +76,8 @@
     implementation "com.sun.xml.bind:jaxb-core:2.3.0.1"
     implementation "com.sun.xml.bind:jaxb-impl:2.3.3"
     implementation "javax.activation:activation:1.1.1"
-<<<<<<< HEAD
-    testImplementation "junit:junit:4.13"
+    testImplementation "junit:junit:4.13.1"
     implementation 'org.eclipse.paho:org.eclipse.paho.client.mqttv3:1.2.4'
-=======
-    testImplementation "junit:junit:4.13.1"
->>>>>>> 99bab1f3
 }
 
 task copyDependencies(type: Copy) {
