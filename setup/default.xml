--- conflicted
+++ resolved
@@ -284,11 +284,8 @@
     <entry key='teratrack.port'>5239</entry>
     <entry key='envotech.port'>5240</entry>
     <entry key='bstpl.port'>5241</entry>
-<<<<<<< HEAD
-    <entry key='g1rus.port'>5242</entry>
-=======
     <entry key='thuraya.port'>5242</entry>
     <entry key='ndtpv6.port'>5243</entry>
-
->>>>>>> 8532bffc
+    <entry key='g1rus.port'>5244</entry>
+
 </properties>